--- conflicted
+++ resolved
@@ -75,9 +75,6 @@
                 stars_coords > 0, 1
             )
             mask = mask & ~np.any(np.isnan(stars_coords), 1)
-<<<<<<< HEAD
-            image.sources = stars_coords[mask][0 : self.limit]
-=======
             image.sources = Sources(
                 [
                     PointSource(coords=s, i=i)
@@ -85,7 +82,6 @@
                 ],
                 source_type="PointSource",
             )
->>>>>>> 9155fe93
             catalog = catalog.iloc[np.flatnonzero(mask)].reset_index()
 
         elif self.mode == "crossmatch":
