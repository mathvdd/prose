from . import Image
import matplotlib.pyplot as plt
import numpy as np
import re
from astropy.time import Time
from astropy import units as u
from astropy.coordinates import SkyCoord
from .fluxes import ApertureFluxes, pont2006
from . import viz
from astropy.io import fits
from .telescope import Telescope
from . import utils
from astroquery.mast import Catalogs
from astropy.wcs import WCS, utils as wcsutils
import pandas as pd
from scipy.stats import binned_statistic
from .blocks.psf import Gaussian2D, Moffat2D,cutouts
from .console_utils import INFO_LABEL
from astropy.stats import sigma_clipped_stats
from astropy.io.fits.verify import VerifyWarning
from datetime import datetime
import warnings
from .blocks.registration import distances
import requests
import shutil
from pathlib import Path
from . import twirl
import io
from .utils import fast_binning, z_scale
from .console_utils import info
from dateutil import parser as dparser

warnings.simplefilter('ignore', category=VerifyWarning)


class Observation(ApertureFluxes):
    """
    Class to load and analyze photometry products

    Parameters
    ----------
    photfile : str
        path of the `.phot` file to load

    """

    def __init__(self, photfile, ignore_time=False):
        super().__init__(photfile)

        utils.remove_sip(self.xarray.attrs)

        self.phot = photfile
        self.telescope = Telescope.from_name(self.telescope)

        self.gaia_data = None
        self.tic_data = None
        self._meridian_flip = None

        has_bjd = hasattr(self.xarray, "bjd_tdb")
        if has_bjd:
            has_bjd = ~np.all(self.xarray.bjd_tdb.isnull().values)

        if not has_bjd:
            try:
                self.compute_bjd()
                if not ignore_time:
                    print(f"{INFO_LABEL} Time converted to BJD TDB")
            except:
                if not ignore_time:
                    print(f"{INFO_LABEL} Could not convert time to BJD TDB")

    def _check_stack(self):
        assert 'stack' in self.xarray is not None, "No stack found"

    # Loaders and savers (files and data)
    # ------------------------------------
    def __copy__(self):
        copied = Observation(self.xarray.copy(), ignore_time=True)
        copied.phot = self.phot
        copied.telescope = self.telescope
        copied.gaia_data = self.gaia_data
        copied.tic_data = self.tic_data
        copied.wcs = self.wcs

        return copied

    def copy(self):
        return self.__copy__()

    def to_csv(self, destination, sep=" "):
        """Export a typical csv of the observation's data

        Parameters
        ----------

        destination : str
            Path of the csv file to save
        sep : str, optional
            separation string within csv, by default " "
        """
        df = pd.DataFrame(
            {
                "BJD-TDB" if self.time_format == "bjd_tdb" else "JD-UTC": self.time,
                "DIFF_FLUX": self.diff_flux,
                "ERROR": self.diff_error,
                "dx_MOVE": self.dx,
                "dy_MOVE": self.dy,
                "FWHM": self.fwhm,
                "FWHMx": self.fwhm,
                "FWHMy": self.fwhm,
                "SKYLEVEL": self.sky,
                "AIRMASS": self.airmass,
                "EXPOSURE": self.exptime,
            }
        )

        df.to_csv(destination, sep=sep, index=False)

    def save(self, destination=None):
        """Save current observation

        Parameters
        ----------
        destination : str, optional
            path to phot file, by default None
        """
        self.xarray.to_netcdf(self.phot if destination is None else destination)
        info(f"saved {self.phot}")

    def export_stack(self, destination, **kwargs):
        """Export stack to FITS file

        Parameters
        ----------
        destination : str
            path of FITS to export
        """
        header = {name: value for name, value in self.xarray.attrs.items() if name.isupper()}
        data = self.stack

        hdul = fits.HDUList([fits.PrimaryHDU(data=data, header=fits.Header(header))])
        hdul.writeto(destination, **kwargs)

    def import_stack(self, fitsfile):
        """Import FITS as stack to current obs (including WCS) - do not forget to save to keep it

        Parameters
        ----------
        fitsfile : str
            path of FITS stack to import
        """
        data = fits.getdata(fitsfile)
        header = fits.getheader(fitsfile)

        self.wcs = WCS(header)
        self.xarray.attrs.update(utils.header_to_cdf4_dict(header))
        self.xarray["stack"] = (('w', 'h'), data)

    # Convenience
    # -----------

    @property
    def skycoord(self):
        """astropy SkyCoord object for the target
        """
        return SkyCoord(self.RA, self.DEC, frame='icrs', unit=(self.telescope.ra_unit, self.telescope.dec_unit))

    @property
    def simbad_url(self):
        """
        [notebook feature] clickable simbad query url for specified target
        """
        from IPython.core.display import display, HTML

        display(HTML('<a href="{}">{}</a>'.format(self.simbad, self.simbad)))

    @property
    def simbad(self):
        """
        simbad query url for specified target
        """
        return f"http://simbad.u-strasbg.fr/simbad/sim-coo?Coord={self.RA}+{self.DEC}&CooFrame=FK5&CooEpoch=2000&CooEqui=" \
               "2000&CooDefinedFrames=none&Radius=2&Radius.unit=arcmin&submit=submit+query&CoordList="

    @property
    def denominator(self):
        """A conveniant name for the observation: {telescope}_{date}_{name}_{filter}

        Returns
        -------
        [type]
            [description]
        """
        return f"{self.telescope.name}_{self.date_ymd}_{self.name}_{self.filter}"

    @property
    def meridian_flip(self):
        """Meridian flip time. Supposing EAST and WEST encode orientation
        """
        if self._meridian_flip is not None:
            return self._meridian_flip
        else:
            has_flip = hasattr(self.xarray, "flip")
            if has_flip:
                try:
                    np.all(np.isnan(self.flip))
                    return None
                except TypeError:
                    pass

            if has_flip:
                if "WEST" in self.flip:
                    flip = (self.flip.copy() == "WEST").astype(int)
                    diffs = np.abs(np.diff(flip))
                    if np.any(diffs):
                        self._meridian_flip = self.time[np.argmax(diffs).flatten()]
                    else:
                        self._meridian_flip = None

                    return self._meridian_flip
                else:
                    return None
            else:
                return None

    @property
    def date(self):
        return dparser.parse(self.x.attrs["date"])

    @property
    def date_ymd(self):
        return self.date.strftime("%Y%m%d")

    # TESS specific methods
    # --------------------

    @property
    def tic_id(self):
        """TIC id from digits found in target name
        """
        try:
            nb = re.findall('\d*\.?\d+', self.name)
            df = pd.read_csv("https://exofop.ipac.caltech.edu/tess/download_toi?toi=%s&output=csv" % nb[0])
            tic = df["TIC ID"][0]
            return f"{tic}"
        except KeyError:
            print('TIC ID not found')
            return None

    @property
    def gaia_from_toi(self):
        """Gaia id from TOI id if TOI is in target name
        """
        if self.tic_id is not None:
            tic_id = ("TIC " + self.tic_id)
            catalog_data = Catalogs.query_object(tic_id, radius=.001, catalog="TIC")
            return f"{catalog_data['GAIA'][0]}"
        else:
            return None

    @property
    def tfop_prefix(self):
        return f"TIC{self.tic_id}_{self.date_ymd}_{self.telescope.name}_{self.filter}"

    @property
    def wcs(self):
        return WCS(utils.remove_arrays(self.xarray.attrs))
    
    @wcs.setter
    def wcs(self, new_wcs):
        return 

    # Methods
    # -------

    def compute_bjd(self, version="prose"):
        """Compute BJD_tdb based on current time

        Once this is done self.time is BJD tdb and time format can be checked in self.time_format. Note that half the
        exposure time is added to the JD times before conversion. The precision of the returned time is not
        guaranteed, especially with "prose" method (~30ms). "eastman" option accuracy is 20ms. See
        http://astroutils.astronomy.ohio-state.edu/time/utc2bjd.html for more details.

        Parameters
        ----------
        version : str, optiona
            - "prose": uses an astropy method
            - "eastman": uses the web applet http://astroutils.astronomy.ohio-state.edu (Eastman et al. 2010) [requires
            an  internet connection]
            by default "prose"
        """
        assert self.telescope is not None
        assert self.skycoord is not None

        exposure_days = self.xarray.exposure.values/60/60/24

        # For backward compatibility
        # --------------------------
        if "time_format" not in self.xarray.attrs:
            self.xarray.attrs["time_format"] = "jd_utc"
            self.xarray["jd_utc"] = ("time", self.time)
        if "jd_utc" not in self:
            self.xarray["jd_utc"] = ("time", self.jd)
            self.xarray.drop("jd")
        # -------------------------

        if version == "prose":
            time = Time(self.jd_utc + exposure_days/2, format="jd", scale="utc", location=self.telescope.earth_location).tdb
            light_travel_tbd = time.light_travel_time(self.skycoord, location=self.telescope.earth_location)
            bjd_time = (time + light_travel_tbd).value

        elif version == "eastman":
            bjd_time = utils.jd_to_bjd(self.jd_utc + exposure_days/2, self.skycoord.ra.deg, self.skycoord.dec.deg)

        self.xarray = self.xarray.assign_coords(time=bjd_time)
        self.xarray["bjd_tdb"] = ("time", bjd_time)
        self.xarray.attrs["time_format"] = "bjd_tdb"

        # Catalog queries
        # ---------------

    def query_gaia(self, limit=-1, cone_radius=None):
        """Query gaia catalog for stars in the field
        """
        from astroquery.gaia import Gaia

        Gaia.ROW_LIMIT = limit

        header = self.xarray.attrs
        shape = self.stack.shape
        if cone_radius is None:
            cone_radius = np.sqrt(2) * np.max(shape) * self.telescope.pixel_scale / 120

        coord = self.skycoord
        radius = u.Quantity(cone_radius, u.arcminute)
        gaia_query = Gaia.cone_search_async(coord, radius, verbose=False, )
        self.gaia_data = gaia_query.get_results()
        self.gaia_data.sort("phot_g_mean_flux", reverse=True)

        delta_years = (utils.datetime_to_years(self.date) - \
                    self.gaia_data["ref_epoch"].data.data) * u.year

        dra = delta_years * self.gaia_data["pmra"].to(u.deg / u.year)
        ddec = delta_years * self.gaia_data["pmdec"].to(u.deg / u.year)

        skycoords = SkyCoord(
            ra=self.gaia_data['ra'].quantity + dra,
            dec=self.gaia_data['dec'].quantity + ddec,
            pm_ra_cosdec=self.gaia_data['pmra'],
            pm_dec=self.gaia_data['pmdec'],
            radial_velocity=self.gaia_data['radial_velocity'],
            obstime=Time(2015.0, format='decimalyear'))

        gaias = np.array(wcsutils.skycoord_to_pixel(skycoords, self.wcs)).T
        gaias[np.any(np.isnan(gaias), 1), :] = [0, 0]
        self.gaia_data["x"], self.gaia_data["y"] = gaias.T
        inside = np.all((np.array([0, 0]) < gaias) & (gaias < np.array(self.stack.shape)), 1)
        self.gaia_data = self.gaia_data[np.argwhere(inside).squeeze()]
        
        w, h = self.stack.shape
        if np.abs(np.mean(self.gaia_data["x"])) > w or np.abs(np.mean(self.gaia_data["y"])) > h:
            warnings.warn("Catalog stars seem out of the field. Check that your stack is solved and that telescope "
                        "'ra_unit' and 'dec_unit' are well set")

    def query_tic(self,cone_radius=None):
        """Query TIC catalog (through MAST) for stars in the field
        """
        from astroquery.mast import Catalogs

        header = self.xarray.attrs
        shape = self.stack.shape
        if cone_radius is None:
            cone_radius = np.sqrt(2) * np.max(shape) * self.telescope.pixel_scale / 120

        coord = self.skycoord
        radius = u.Quantity(cone_radius, u.arcminute)
        self.tic_data = Catalogs.query_region(coord, radius, "TIC", verbose=False)
        self.tic_data.sort("Jmag")

        skycoords = SkyCoord(
            ra=self.tic_data['ra'],
            dec=self.tic_data['dec'], unit="deg")

        self.tic_data["x"], self.tic_data["y"] = np.array(wcsutils.skycoord_to_pixel(skycoords, self.wcs))

        w, h = self.stack.shape
        if np.abs(np.mean(self.tic_data["x"])) > w or np.abs(np.mean(self.tic_data["y"])) > h:
            warnings.warn("Catalog stars seem out of the field. Check that your stack is solved and that telescope "
                          "'ra_unit' and 'dec_unit' are well set")

    @property
    def gaia_target(self):
        return None

    @gaia_target.setter
    def gaia_target(self, gaia_id):
        """Set target with a gaia id

        Parameters
        ----------
        gaia_id : int
            gaia id
        """
        if self.gaia_data is None:
            self.query_gaia()
        _ = self.gaia_data.to_pandas()[["source_id", "x", "y"]].to_numpy()
        ids = _[:, 0]
        positions = _[:, 1:3]
        gaia_i = np.argmin(np.abs(gaia_id - ids))
        self.target = np.argmin(np.power(positions[gaia_i, :] - self.stars[:, ::-1], 2).sum(1))

    # Plot
    # ----

    def show(self, size=10, flip=False, zoom=False, contrast=0.05, wcs=False, cmap="Greys_r", sigclip=None, vmin=None,vmax=None):
        """Show stack image

        Parameters
        ----------
        size : int, optional
           size of the square figure, by default 10
        flip : bool, optional
            , by default False
        zoom : bool, optional
            whether to include a zoom inlay in the image, by default False
        contrast : float, optional
            contrast for the Zscale of image, by default 0.05
        wcs : bool, optional
            whether to show grid ans axes to world coordinate
        """
        if self.target == -1:
            zoom = False

        self._check_stack()

        fig = plt.figure(figsize=(size, size))
        fig.patch.set_facecolor('white')

        image = self.stack.copy()

        if flip:
            image = image[::-1, ::-1]

        if sigclip is not None:
            mean, median, std = sigma_clipped_stats(image)
            image[image - median < 2 * std] = median

        if wcs:
            ax = plt.subplot(projection=self.wcs, label='overlays')
        else:
            ax = fig.add_subplot(111)
        if vmin is True or vmax is True:
            med = np.median(image)
            vmin = med
            vmax = 2*np.std(image) + med
            _ = ax.imshow(image, cmap=cmap, origin="lower",vmin=vmin,vmax=vmax)
        elif all([vmin, vmax]) is False:
            _ = ax.imshow(utils.z_scale(image,c=contrast), cmap=cmap, origin="lower")
        else:
            _ = ax.imshow(image, cmap=cmap, origin="lower",vmin=vmin,vmax=vmax)

        if wcs:
            ax.coords.grid(True, color='white', ls='solid', alpha=0.3)
            ax.coords[0].set_axislabel('Galactic Longitude')
            ax.coords[1].set_axislabel('Galactic Latitude')

            overlay = ax.get_coords_overlay('fk5')
            overlay.grid(color='white', ls='--', alpha=0.3)
            overlay[0].set_axislabel('Right Ascension (J2000)')
            overlay[1].set_axislabel('Declination (J2000)')

    def _check_show(self, **kwargs):

        axes = plt.gcf().axes

        if len(axes) == 0:
            self.show(**kwargs)

    def show_stars(self, size=10, view=None, n=None, flip=False,
                   comp_color="yellow", color=[0.51, 0.86, 1.], stars=None, legend=True, **kwargs):
        """Show detected stars over stack image


        Parameters
        ----------
        size : int, optional
            size of the square figure, by default 10
        flip : bool, optional
            whether to flip image, by default False
        view : str, optional
            "all" to see all stars OR "reference" to have target and comparison stars hilighted, by default None
        n : int, optional
            max number of stars to show, by default None,

        Raises
        ------
        AssertionError
            [description]
        """

        self._check_show(flip=flip, size=size, **kwargs)

        if stars is None:
            stars = self.stars

        if n is not None:
            if view == "reference":
                raise AssertionError("'n_stars' kwargs is incompatible with 'reference' view that will display all stars")
        else:
            n = len(stars)

        stars = stars[0:n]

        if view is None:
            view = "reference" if 'comps' in self else "all"

        image_size = np.array(np.shape(self.stack))[::-1]

        if flip:
            stars = np.array(image_size) - stars

        if view == "all":
            viz.plot_marks(*stars.T, np.arange(len(stars)), color=color)

            if "stars" in self.xarray:
                others = np.arange(n, len(self.stars))
                others = np.setdiff1d(others, self.target)
                viz.plot_marks(*self.stars[others].T, alpha=0.4, color=color)

        elif view == "reference":
            x = self.xarray.isel(apertures=self.aperture)
            assert 'comps' in self, "No differential photometry"

            comps = x.comps.values

            others = np.setdiff1d(np.arange(len(stars)), x.comps.values)
            others = np.setdiff1d(others, self.target)

            _ = viz.plot_marks(*stars[self.target], self.target, color=color)
            _ = viz.plot_marks(*stars[comps].T, comps, color=comp_color)
            _ = viz.plot_marks(*stars[others].T, alpha=0.4, color=color)

            if legend:
                colors = [comp_color, color]
                texts = ["Comparison stars", "Target"]
                viz.circles_legend(colors, texts)

    def show_gaia(self, color="yellow", alpha=1, n=None, idxs=True, limit=-1, fontsize=8, align=False):
        """Overlay Gaia objects on stack image


        Parameters
        ----------
        color : str, optional
            color of marks and font, by default "lightblue"
        alpha : int, optional
            opacity of marks and font, by default 1
        n : int, optional
            max number of stars to show, by default None, by default None for all stars
        idxs : bool, optional
            wether to show gaia ids, by default True
        """

        self._check_show()

        if self.gaia_data is None:
            self.query_gaia(limit=limit)

        gaias = np.vstack([self.gaia_data["x"].data, self.gaia_data["y"].data]).T
        defined = ~np.any(np.isnan(gaias), 1)
        gaias = gaias[defined]
        labels = self.gaia_data["source_id"].data.astype(str)[defined]

        if align:
            X = twirl.find_transform(gaias[0:30], self.stars, n=15)
            gaias = twirl.affine_transform(X)(gaias)

        labels = [f"{_id[0:len(_id) // 2]}\n{_id[len(_id) // 2::]}" for _id in labels]
        _ = viz.plot_marks(*gaias.T, labels if idxs else None, color=color, alpha=alpha, n=n, position="top",
                           fontsize=fontsize)

    def show_tic(self, color="white", alpha=1, n=None, idxs=True, align=True):
        """Overlay TIC objects on stack image


        Parameters
        ----------
        color : str, optional
            color of marks and font, by default "lightblue"
        alpha : int, optional
            opacity of marks and font, by default 1
        n : int, optional
            max number of stars to show, by default None, by default None for all stars
        idxs : bool, optional
            wether to show TIC ids, by default True
        """

        self._check_show()

        if self.tic_data is None:
            self.query_tic()

        x = self.tic_data["x"].data
        y = self.tic_data["y"].data
        tics = np.vstack([x, y]).T
        ID = self.tic_data["ID"].data

        if align:
            X = twirl.find_transform(tics[0:30], self.stars, n=15)
            tics = twirl.affine_transform(X)(tics)

        _ = viz.plot_marks(*tics.T, ID if idxs else None, color=color, alpha=alpha, n=n, position="top", fontsize=9, offset=10)

    def show_cutout(self, star=None, size=200, marks=True,**kwargs):
        """
        Show a zoomed cutout around a detected star or coordinates

        Parameters
        ----------
        star : [type], optional
            detected star id or (x, y) coordinate, by default None
        size : int, optional
            side size of square cutout in pixel, by default 200
        """

        if star is None:
            x, y = self.stars[self.target]
        elif isinstance(star, int):
            x, y = self.stars[star]
        elif isinstance(star, (tuple, list, np.ndarray)):
            x, y = star
        else:
            raise ValueError("star type not understood")

        self.show(**kwargs)
        plt.xlim(np.array([-size / 2, size / 2]) + x)
        plt.ylim(np.array([-size / 2, size / 2]) + y)
        if marks:
            idxs = np.argwhere(np.max(np.abs(self.stars - [x, y]), axis=1) < size).squeeze()
            viz.plot_marks(*self.stars[idxs].T, label=idxs)

    def plot_comps_lcs(self, n=15, ylim=None):
        """Plot comparison stars light curves along target star light curve

        Parameters
        ----------
        n : int, optional
            Number max of comparison to show, by default 5
        ylim : tuple, optional
            ylim of the plot, by default None and autoscale
        """
        idxs = [self.target, *self.xarray.comps.isel(apertures=self.aperture).values[0:n]]
        lcs = [self.xarray.diff_fluxes.isel(star=i, apertures=self.aperture).values for i in idxs]

        if ylim is None:
            ylim = (self.diff_flux.min() * 0.99, self.diff_flux.max() * 1.01)

        offset = ylim[1] - ylim[0]
        
        if len(plt.gcf().axes) == 0:
            plt.figure(figsize=(5, 10))

        for i, lc in enumerate(lcs):
            color = "grey" if i != 0 else "black"
            viz.plot(self.time, lc - lc.mean() - i * offset, bincolor=color)
            plt.annotate(idxs[i], (self.time.min() + 0.005, - i * offset + offset/3))

        plt.ylim(-len(lcs)*offset + offset/2, offset/2)
        plt.title("Comparison stars", loc="left")
        plt.grid(color="whitesmoke")
        plt.tight_layout()

    def plot_psf_fit(self, size=21, cmap="inferno", c="blueviolet", model=Gaussian2D):
        """Plot a 2D gaussian fit of the global psf (extracted from stack fits)

        Parameters
        ----------
        size : int, optional
            square size of extracted PSF, by default 21
        cmap : str, optional
            color map of psf image, by default "inferno"
        c : str, optional
            color of model plot line, by default "blueviolet"
        model : prose.blocks, optional
            a PsfFit block, by default Gaussian2D

        Returns
        -------
        dict
            PSF fit info (theta, std_x, std_y, fwhm_x, fwhm_y)
        """

        psf_fit = model()
        image = Image(data=self.stack, stars_coords=self.stars, header=self.xarray.attrs)
        psf_fit.run(image)

        if len(plt.gcf().get_axes()) == 0:
            plt.figure(figsize=(12, 4))
        viz.plot_marginal_model(psf_fit.epsf, psf_fit.optimized_model, cmap=cmap, c=c)

        return {"theta": image.theta,
                "std_x": image.psf_sigma_x,
                "std_y": image.psf_sigma_y,
                "fwhm_x": image.fwhmx,
                "fwhm_y": image.fwhmy }

    def plot_star_psf(self,star=None,cutout_size=21,print_values=True,plot=True):
        if star is None:
            star = self.target
        cutout = cutouts(self.stack, [self.stars[star]], size=cutout_size)
        psf_fit = Moffat2D(cutout_size=cutout_size)
        params = ['fwhmx =', 'fwhmy =', 'theta =']
        values = []
        for i in range(len(params)):
            if print_values is True:
                print(params[i], psf_fit(cutout.data[0])[i])
            values.append(psf_fit(cutout.data[0])[i])
            if plot is True:
                viz.plot_marginal_model(psf_fit.epsf, psf_fit.optimized_model)
        return values

    def plot_rms(self, bins=0.005):
        """Plot binned rms of lightcurves vs the CCD equation

        Parameters
        ----------
        bins : float, optional
            bin size used to compute error, by default 0.005 (in days)
        """
        self._check_diff()
        viz.plot_rms(
            self.diff_fluxes,
            self.lcs,
            bins=bins,
            target=self.target["id"],
            highlights=self.comparison_stars)

    def plot_systematics(self, fields=None, ylim=None):
        """Plot systematics measurements along target light curve

        Parameters
        ----------
        fields : list of str, optional
            list of systematic to include (must be in self), by default None
        ylim : tuple, optional
            plot ylim, by default (0.98, 1.02)
        """
        if fields is None:
            fields = ["dx", "dy", "fwhm", "airmass", "sky"]

        flux = self.diff_flux.copy()
        flux /= np.nanmean(flux)
        _, amplitude = pont2006(self.time, self.diff_flux, plot=False)
        amplitude *= 3
        offset = 2.5*amplitude

        if len(plt.gcf().axes) == 0:
            plt.figure(figsize=(5 ,10))

        viz.plot(self.time, flux, bincolor="black")
        plt.annotate("diff. flux", (self.time.min() + 0.005, 1 + 1.5*amplitude))

        for i, field in enumerate(fields):
            if field in self:
                scaled_data = self.xarray[field].values.copy()
                off = (i+1)*offset
                scaled_data = scaled_data - np.mean(scaled_data)
                bx, by, be = utils.fast_binning(self.time, scaled_data, 0.005)
                scaled_data /= np.max([10*np.mean(be), (np.percentile(by, 95) - np.percentile(by, 5))])
                scaled_data = scaled_data*amplitude + 1 - off
                viz.plot(self.time, scaled_data, bincolor="grey")
                plt.annotate(field, (self.time.min() + 0.005, 1 - off + amplitude / 3))
            else:
                i -= 1

        plt.ylim(1 - off - offset, 1 + offset)
        plt.title("Systematics (scaled to diff. flux)", loc="left")
        plt.tight_layout()

    def plot_raw_diff(self):
        """Plot raw target flux and differantial flux 
        """

        plt.subplot(211)
        plt.title("Differential lightcurve", loc="left")
        self.plot()
        plt.grid(color="whitesmoke")

        plt.subplot(212)
        plt.title("Normalized flux", loc="left")
        flux = self.xarray.raw_fluxes.isel(star=self.target, apertures=self.aperture).values
        plt.plot(self.time, flux, ".", ms=3, label="target", c="C0")
        if 'alc' in self:
            plt.plot(self.time, self.xarray.alc.isel(apertures=self.aperture).values*np.median(flux), ".", ms=3, c="k", label="artifical star")

        plt.legend()
        plt.grid(color="whitesmoke")
        plt.xlim([np.min(self.time), np.max(self.time)])
        plt.tight_layout()

    def plot_precision(self, bins=0.005, aperture=None):
        """Plot observation precision estimate against theorethical error (background noise, photon noise and CCD equation)

        Parameters
        ----------
        bins : float, optional
            bin size used to estimate error, by default 0.005 (in days)
        aperture : int, optional
            chosen aperture, by default None
        """

        n_bin = int(bins / (np.mean(self.exptime) / (60 * 60 * 24)))

        assert len(self.time) > n_bin, "Your 'bins' size is less than the total exposure"

        x = self.xarray.isel(apertures=self.aperture if aperture is None else aperture).copy()

        fluxes = x.raw_fluxes.values
        errors = x.raw_errors.values

        mean_fluxes = np.mean(fluxes, axis=1)
        mean_errors = np.mean(errors, axis=1)

        error_estimate = [np.median(binned_statistic(self.time, f, statistic='std', bins=n_bin)[0]) for f in fluxes]

        area = x.apertures_area[0].values

        # ccd_equation = phot_prose.telescope.error(
        # prose_fluxes, tp_area, np.mean(self.sky), np.mean(self.exptime), np.mean(self.airmass))

        ccd_equation = (mean_errors / mean_fluxes)

        inv_snr_estimate = error_estimate / mean_fluxes

        positive_est = inv_snr_estimate > 0
        mean_fluxes = mean_fluxes[positive_est]
        inv_snr_estimate = inv_snr_estimate[positive_est]
        ccd_equation = ccd_equation[positive_est]
        sorted_fluxes_idxs = np.argsort(mean_fluxes)

        plt.plot(np.log(mean_fluxes), inv_snr_estimate, ".", alpha=0.5, ms=2, c="k",
                 label=f"flux rms ({0.005 * (60 * 24):.1f} min bins)")
        plt.plot(np.log(mean_fluxes)[sorted_fluxes_idxs], (np.sqrt(mean_fluxes) / mean_fluxes)[sorted_fluxes_idxs],
                 "--", c="k", label="photon noise", alpha=0.5)
        plt.plot(np.log(mean_fluxes)[sorted_fluxes_idxs],
                 (np.sqrt(np.mean(self.sky) * area) / mean_fluxes)[sorted_fluxes_idxs], c="k", label="background noise",
                 alpha=0.5)
        # plt.plot(np.log(prose_fluxes)[s], (prose_e/prose_fluxes)[s], label="CCD equation")
        plt.plot(np.log(mean_fluxes)[sorted_fluxes_idxs], ccd_equation[sorted_fluxes_idxs], label="CCD equation")
        plt.legend()
        plt.ylim(
            0.5 * np.percentile(inv_snr_estimate, 2),
            1.5 * np.percentile(inv_snr_estimate, 98))
        plt.xlim(np.min(np.log(mean_fluxes)), np.max(np.log(mean_fluxes)))
        plt.yscale("log")
        plt.xlabel("log(ADU)")
        plt.ylabel("$SNR^{-1}$")
        plt.title("Photometric precision (raw fluxes)", loc="left")

    def plot_meridian_flip(self):
        """Plot meridian flip line over existing axe
        """
        if self.meridian_flip is not None:
            plt.axvline(self.meridian_flip, c="k", alpha=0.15)
            _, ylim = plt.ylim()
            plt.text(self.meridian_flip, ylim, "meridian flip ", ha="right", rotation="vertical", va="top", color="0.7")

    def plot(self, star=None, meridian_flip=True, bins=0.005, color="k", std=True):
        """Plot observation light curve

        Parameters
        ----------
        star : [type], optional
            [description], by default None
        meridian_flip : bool, optional
            whether to show meridian flip, by default True
        bins : float, optional
            bin size in same unit as Observation.time, by default 0.005
        color : str, optional
            binned points color, by default "k"
        std : bool, optional
            whether to see standard deviation of bins as error bar, by default True, otherwise theoretical error bat is shown
        """

        super().plot(star=star, bins=bins, color=color, std=std)
        if meridian_flip:
            self.plot_meridian_flip()

    def plot_psf(self, star=None, n=40, zscale=False, aperture=None, rin=None, rout=None):
        """Plot star cutout overalid with aperture and radial flux.

        Parameters
        ----------
        star : int or list like, optional
            if int: star to plot cutout on, if list like (tuple, np.ndarray) of size 2: coords of cutout, by default None
        n : int, optional
            cutout width and height, by default 40
        zscale : bool, optional
            whether to apply a zscale to cutout image, by default False
        aperture : float, int, optional
            radius of aperture to display, by default None corresponds to best target aperture. If int, it corresponds
            to the number of the aperture in the photometry. If float, it is in pixels
        rin : [type], optional
            radius of inner annulus to display, by default None corresponds to inner radius saved
        rout : [type], optional
            radius of outer annulus to display, by default None corresponds to outer radius saved
        """
        n /= np.sqrt(2)

        if isinstance(star, (tuple, list, np.ndarray)):
            x, y = star
<<<<<<< HEAD
        elif isinstance(star, int):
=======
        else:
            if star is None:
                star = self.target
            assert np.issubdtype(star, np.integer), "star must be star coordinates or integer index"
        
>>>>>>> 61318db9
            x, y = self.stars[star]
        elif star is None:
            x, y = self.stars[self.target]

        Y, X = np.indices(self.stack.shape)
        cutout_mask = (np.abs(X - x + 0.5) < n) & (np.abs(Y - y + 0.5) < n)
        inside = np.argwhere((cutout_mask).flatten()).flatten()
        radii = (np.sqrt((X - x) ** 2 + (Y - y) ** 2)).flatten()[inside]
        idxs = np.argsort(radii)
        radii = radii[idxs]
        pixels = self.stack.flatten()[inside]
        pixels = pixels[idxs]

        binned_radii, binned_pixels, _ = fast_binning(radii, pixels, bins=1)

        fig = plt.figure(figsize=(9.5, 4))
        fig.patch.set_facecolor('xkcd:white')
        _ = plt.subplot(1, 5, (1, 3))

        plt.plot(radii, pixels, "o", fillstyle='none', c="0.7", ms=4)
        plt.plot(binned_radii, binned_pixels, c="k")
        plt.xlabel("distance from center (pixels)")
        plt.ylabel("ADUs")
        _, ylim = plt.ylim()

        if isinstance(aperture, int) or aperture is None:
            if "apertures_radii" in self.xarray:
                apertures = self.apertures_radii[:, 0]
                if aperture is None:
                    ap = apertures[self.aperture]
                else:
                    ap = apertures[aperture]
        if isinstance(aperture, float):
            ap = aperture
        plt.xlim(0)
        plt.text(ap, ylim, "APERTURE", ha="right", rotation="vertical", va="top")
        plt.axvline(ap, c="k", alpha=0.1)
        plt.axvspan(0, ap, color="0.9", alpha=0.1)

        if "annulus_rin" in self:
            if rin is None:
                rin = self.annulus_rin.mean()
            if rout is None:
                rout = self.annulus_rout.mean()

        if rin is not None:
            plt.axvline(rin, color="k", alpha=0.2)

        if rout is not None:
            plt.axvline(rout, color="k", alpha=0.2)
            if rin is not None:
                plt.axvspan(rin, rout, color="0.9", alpha=0.2)
                _ = plt.text(rout, ylim, "ANNULUS", ha="right", rotation="vertical", va="top")

        n = np.max([np.max(radii), rout +2 if rout else 0])
        plt.xlim(0, n)

        ax2 = plt.subplot(1, 5, (4, 5))
        im = self.stack[int(y - n):int(y + n), int(x - n):int(x + n)]
        if zscale:
            im = z_scale(im)

        plt.imshow(im, cmap="Greys_r", aspect="auto", origin="lower")

        plt.axis("off")
        ax2.add_patch(plt.Circle((n, n), ap, ec='grey', fill=False, lw=2))
        if rin is not None:
            ax2.add_patch(plt.Circle((n, n), rin, ec='grey', fill=False, lw=2))
        if rout is not None:
            ax2.add_patch(plt.Circle((n, n), rout, ec='grey', fill=False, lw=2))
        ax2.text(0.05, 0.05, f"{star}", fontsize=12, color="white", transform=ax2.transAxes)

        plt.tight_layout()

    def plot_systematics_signal(self, systematics, signal=None, ylim=None, offset=None, figsize=(6, 7)):
        """Plot a systematics and signal model over diff_flux. systeamtics + signal is plotted on top, signal alone on detrended
        data on bottom

        Parameters
        ----------
        systematics : np.ndarray
        signal : np.ndarray
        ylim : tuple, optional
            ylim of the plot, by default None, using the dispersion of y
        offset : tuple, optional
            offset between, by default None
        figsize : tuple, optional
            figure size as in in plt.figure, by default (6, 7)
        """

        viz.plot_systematics_signal(self.time, self.diff_flux, systematics, signal, ylim=ylim, offset=offset,
                                figsize=figsize)

        self.plot_meridian_flip()
        plt.legend()
        self.xlabel()
        plt.ylabel("diff. flux")
        plt.tight_layout()
        viz.paper_style()

    def xlabel(self):
        """Plot xlabel (time) according to its units
        """
        plt.xlabel(self.time_format.upper().replace("_", "-"))

    def where(self, condition):
        """return filtered observation given a boolean mask of time

        Parameters
        ----------
        condition : [type]
            [description]

        Returns
        -------
        [type]
            [description]
        """
        new_obs = self.copy()
        new_obs.xarray = new_obs.xarray.sel(time=self.time[condition])
        return new_obs

    def keep_good_stars(self, lower_threshold=3., upper_threshold=35000., trim=10, keep=None, inplace=True):
        """Keep only  stars with a median flux higher than `threshold`*sky. 
        
        This action will reorganize stars indexes (target id will be recomputed) and reset the differential fluxes to raw.

        Parameters
        ----------
        lower_threshold : float
            threshold for which stars with flux/sky > threshold are kept, default is 3
        trim : float
            value in pixels above which stars are kept, default is 10 to avoid stars too close to the edge
        keep : int or list
            number of stars to exclude (starting from 0 if int).
        inplace: bool
            whether to replace current object or return a new one
        """
        good_stars = np.argwhere((np.median(self.peaks, 1)/np.median(self.sky) > lower_threshold) & (np.median(self.peaks, 1) < upper_threshold)).squeeze()
        mask = np.any(np.abs(self.stars[good_stars] - max(self.stack.shape) / 2) > (max(self.stack.shape) - 2 * trim) / 2, axis=1)
        bad_stars = np.argwhere(mask == True).flatten()

        final_stars = np.delete(good_stars, bad_stars)

        if isinstance(keep,int):
            final_stars = np.concatenate([final_stars,np.arange(0,keep)],axis=0)
            final_stars = np.unique(final_stars)
        if isinstance(keep,list):
            final_stars = np.concatenate([final_stars,keep ], axis=0)
            final_stars = np.unique(final_stars)

        if inplace:
            new_self = self
        else:
            new_self = self.copy()

        new_self.xarray = new_self.xarray.isel(star=final_stars)

        if self.target != -1:
            new_self.target = np.argwhere(final_stars == new_self.target).flatten()[0]

        if not inplace:
            return new_self

    def plot_flip(self):
        plt.axvline(self.meridian_flip, ls="--", c="k", alpha=0.5)

    def flip_correction(self, inplace=True):
        """Align all differential fluxes using a step model of the meridian flip

        Parameters
        ----------
        inplace : bool, optional
            wheter to replace the current Observation or return a new one, by default True
        """
        if inplace:
            new_self = self
        else:
            new_self = self.copy()

        new_diff_fluxes = np.zeros_like(self.diff_fluxes)
        X = self.step()

        for i in range(len(self.apertures)):
            for j in range(len(self.stars)):
                diff_flux = self.diff_fluxes[i, j]
                w = np.linalg.lstsq(X, diff_flux,rcond=-1)[0]
                new_diff_fluxes[i, j] = diff_flux - X @ w + 1.

        new_self.xarray['diff_fluxes'] = (new_self.xarray.diff_fluxes.dims, new_diff_fluxes)

        if not inplace:
            return new_self

    def set_tic_target(self):

        self.query_tic()
        try:
            # TOI to TIC
            toi = re.split("-|\.", self.name)[1]
            b = requests.get(f"https://exofop.ipac.caltech.edu/tess/download_toi?toi={toi}&output=csv").content
            TIC = pd.read_csv(io.BytesIO(b))["TIC ID"][0]

            # getting all TICs
            tics = self.tic_data["ID"].data
            tics.fill_value = 0
            tics = tics.data.astype(int)

            # Finding the one
            i = np.argwhere(tics == TIC).flatten()
            if len(i) == 0:
                raise AssertionError(f"TIC {TIC} not found")
            else:
                i = i[0]
            row = self.tic_data[i]

            # setting the closest to target
            self.target = np.argmin(distances(self.stars.T, [row['x'], row['y']]))

        except KeyError:
            print('TIC ID not found')

    def convert_flip(self,keyword):
        self.xarray['flip'] = ('time', (self.flip == keyword).astype(int))

    def folder_to_phot(self, confirm=True):
        if confirm:
            confirm = str(input("Will erase all but .phot, enter 'y' to continue: "))
        else:
            confirm = True

        if confirm:
            _phot = Path(self.phot)
            folder = Path(_phot).parent
            shutil.move(str(_phot.absolute()), str(folder.parent.absolute()))
            shutil.rmtree(str(folder.absolute()))

    def lc_widget(self, width=500):
        from IPython.core.display import display, HTML
        import json
        from pathlib import Path

        html = Path(__file__).parent.absolute() / "html/lightcurve_widget.html"
        widget = html.open("r").read()
        widget = widget.replace("__fluxes__", json.dumps(self.diff_fluxes[:, self.target].tolist()))
        widget = widget.replace("__time__", json.dumps((self.time - 2450000).tolist()))
        widget = widget.replace("__best__", json.dumps(int(self.aperture)))
        widget = widget.replace("__apertures__", json.dumps(self.apertures.tolist()))
        widget = widget.replace("__width__", json.dumps(width))
        i = "a" + str(int(np.random.rand()*100000))
        widget = widget.replace("__divid__", i)
        display(HTML(widget))

    def radec_to_pixel(self, radecs, unit=(u.deg, u.deg)):
        ra, dec = radecs.T
        skycoords = SkyCoord(ra=ra, dec=dec, unit=unit)
        return np.array(wcsutils.skycoord_to_pixel(skycoords, self.wcs)).T

    def plot_circle(self, center=None, arcmin=2.5):
        if center is None:
            x, y = self.stars[self.target]
        elif isinstance(center, int):
            x, y = self.stars[center]
        elif isinstance(center, (tuple, list, np.ndarray)):
            x, y = center
        else:
            raise ValueError("center type not understood")

        search_radius = 60 * arcmin / self.telescope.pixel_scale
        circle = plt.Circle((x, y), search_radius, fill=None, ec="white", alpha=0.6)

        ax = plt.gca()
        ax.add_artist(circle)
        plt.annotate(f"radius {arcmin}'", xy=[x, y + search_radius + 15], color="white",
                     ha='center', fontsize=12, va='bottom', alpha=0.6)

    def mask_transits(self, epoch, period, duration):
        xmin, xmax = self.time.min(), self.time.max()
        n_p = np.round((xmax - epoch) / period)
        ingress, egress = n_p * period + epoch - duration / 2, n_p * period + epoch + duration / 2
        mask = (self.time < ingress) | (self.time > egress)
        return self.mask(mask)<|MERGE_RESOLUTION|>--- conflicted
+++ resolved
@@ -265,10 +265,10 @@
     @property
     def wcs(self):
         return WCS(utils.remove_arrays(self.xarray.attrs))
-    
+
     @wcs.setter
     def wcs(self, new_wcs):
-        return 
+        return
 
     # Methods
     # -------
@@ -656,7 +656,7 @@
             ylim = (self.diff_flux.min() * 0.99, self.diff_flux.max() * 1.01)
 
         offset = ylim[1] - ylim[0]
-        
+
         if len(plt.gcf().axes) == 0:
             plt.figure(figsize=(5, 10))
 
@@ -897,9 +897,8 @@
             cutout width and height, by default 40
         zscale : bool, optional
             whether to apply a zscale to cutout image, by default False
-        aperture : float, int, optional
-            radius of aperture to display, by default None corresponds to best target aperture. If int, it corresponds
-            to the number of the aperture in the photometry. If float, it is in pixels
+        aperture : float, optional
+            radius of aperture to display, by default None corresponds to best target aperture
         rin : [type], optional
             radius of inner annulus to display, by default None corresponds to inner radius saved
         rout : [type], optional
@@ -909,15 +908,7 @@
 
         if isinstance(star, (tuple, list, np.ndarray)):
             x, y = star
-<<<<<<< HEAD
         elif isinstance(star, int):
-=======
-        else:
-            if star is None:
-                star = self.target
-            assert np.issubdtype(star, np.integer), "star must be star coordinates or integer index"
-        
->>>>>>> 61318db9
             x, y = self.stars[star]
         elif star is None:
             x, y = self.stars[self.target]
@@ -943,25 +934,21 @@
         plt.ylabel("ADUs")
         _, ylim = plt.ylim()
 
-        if isinstance(aperture, int) or aperture is None:
-            if "apertures_radii" in self.xarray:
-                apertures = self.apertures_radii[:, 0]
-                if aperture is None:
-                    ap = apertures[self.aperture]
-                else:
-                    ap = apertures[aperture]
-        if isinstance(aperture, float):
-            ap = aperture
-        plt.xlim(0)
-        plt.text(ap, ylim, "APERTURE", ha="right", rotation="vertical", va="top")
-        plt.axvline(ap, c="k", alpha=0.1)
-        plt.axvspan(0, ap, color="0.9", alpha=0.1)
-
-        if "annulus_rin" in self:
-            if rin is None:
-                rin = self.annulus_rin.mean()
-            if rout is None:
-                rout = self.annulus_rout.mean()
+        if "apertures_radii" in self and self.aperture != -1:
+            apertures = self.apertures_radii[:, 0]
+            aperture = apertures[self.aperture]
+        
+            if "annulus_rin" in self:
+                if rin is None:
+                    rin = self.annulus_rin.mean()
+                if rout is None:
+                    rout = self.annulus_rout.mean() 
+
+        if aperture is not None:
+            plt.xlim(0)
+            plt.text(aperture, ylim, "APERTURE", ha="right", rotation="vertical", va="top")
+            plt.axvline(aperture, c="k", alpha=0.1)
+            plt.axvspan(0, aperture, color="0.9", alpha=0.1)
 
         if rin is not None:
             plt.axvline(rin, color="k", alpha=0.2)
@@ -983,7 +970,8 @@
         plt.imshow(im, cmap="Greys_r", aspect="auto", origin="lower")
 
         plt.axis("off")
-        ax2.add_patch(plt.Circle((n, n), ap, ec='grey', fill=False, lw=2))
+        if aperture is not None:
+            ax2.add_patch(plt.Circle((n, n), aperture, ec='grey', fill=False, lw=2))
         if rin is not None:
             ax2.add_patch(plt.Circle((n, n), rin, ec='grey', fill=False, lw=2))
         if rout is not None:
@@ -1063,7 +1051,7 @@
         final_stars = np.delete(good_stars, bad_stars)
 
         if isinstance(keep,int):
-            final_stars = np.concatenate([final_stars,np.arange(0,keep)],axis=0)
+            final_stars = np.concatenate([final_stars,np.arange(0,keep+1)],axis=0)
             final_stars = np.unique(final_stars)
         if isinstance(keep,list):
             final_stars = np.concatenate([final_stars,keep ], axis=0)
