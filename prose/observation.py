--- conflicted
+++ resolved
@@ -260,15 +260,7 @@
     # TODO replace by stack Image methods
     @property
     def wcs(self):
-<<<<<<< HEAD
-        return WCS(utils.remove_arrays(self.xarray.attrs))
-
-    @wcs.setter
-    def wcs(self, new_wcs):
-        return
-=======
         return self.stack.wcs
->>>>>>> e5a733fb
 
     # Methods
     # -------
@@ -366,7 +358,7 @@
             ylim = (self.diff_flux.min() * 0.99, self.diff_flux.max() * 1.01)
 
         offset = ylim[1] - ylim[0]
-
+        
         if len(plt.gcf().axes) == 0:
             plt.figure(figsize=(5, 10))
 
@@ -471,35 +463,15 @@
         axt.set_title(f"{'Median' if star is None else f'Star {star}'} PSF Model ({self.stack.psf_model_block})", loc="left")
         axt.legend()
 
-<<<<<<< HEAD
-    def plot_star_psf(self,star=None,cutout_size=21,print_values=True,plot=True):
-        if star is None:
-            star = self.target
-        cutout = cutouts(self.stack, [self.stars[star]], size=cutout_size)
-        psf_fit = Moffat2D(cutout_size=cutout_size)
-        params = ['fwhmx =', 'fwhmy =', 'theta =']
-        values = []
-        for i in range(len(params)):
-            if print_values is True:
-                print(params[i], psf_fit(cutout.data)[i])
-            values.append(psf_fit(cutout.data)[i])
-            if plot is True:
-                viz.plot_marginal_model(psf_fit.epsf, psf_fit.optimized_model)
-        return values
-
-    def plot_rms(self, bins=0.005):
-        """Plot binned rms of lightcurves vs the CCD equation
-=======
         axr.plot(np.mean(data, axis=1), y[0], c=c)
         axr.plot(np.mean(model, axis=1), y[0], "--", c="k")
         axr.axis("off")
         ax.text(1, 1, f"FWHM x: {self.stack.fwhmx:.2f} pix\n"
                     f"FWHM y: {self.stack.fwhmy:.2f} pix\n"
                     f"angle: {self.stack.theta/np.pi*180:.2f}°", c="w")
->>>>>>> e5a733fb
-
-
-    def plot_systematics(self, fields=None, ylim=None, amplitude_factor = None):
+
+
+    def plot_systematics(self, fields=None, ylim=None):
         """Plot systematics measurements along target light curve
 
         Parameters
@@ -525,11 +497,7 @@
         flux = self.diff_flux.copy()
         flux /= np.nanmean(flux)
         _, amplitude = pont2006(self.time, self.diff_flux, plot=False)
-
-        if amplitude_factor is None:
-            amplitude *= 3
-        else :
-            amplitude *= amplitude_factor
+        amplitude *= 3
         offset = 2.5*amplitude
 
         if len(plt.gcf().axes) == 0:
@@ -550,10 +518,8 @@
                 plt.annotate(field, (self.time.min() + 0.005, 1 - off + amplitude / 3))
             else:
                 i -= 1
-        if ylim is None:
-            plt.ylim(1 - off - offset, 1 + offset)
-        else:
-            plt.ylim(ylim)
+
+        plt.ylim(1 - off - offset, 1 + offset)
         plt.title("Systematics (scaled to diff. flux)", loc="left")
         plt.tight_layout()
 
@@ -723,18 +689,12 @@
 
         if isinstance(star, (tuple, list, np.ndarray)):
             x, y = star
-<<<<<<< HEAD
-        elif isinstance(star, int):
-=======
         else:
             if star is None:
                 star = self.target
             assert isinstance(star, int), "star must be star coordinates or integer index"
 
->>>>>>> e5a733fb
             x, y = self.stars[star]
-        elif star is None:
-            x, y = self.stars[self.target]
 
         Y, X = np.indices(self.stack.shape)
         cutout_mask = (np.abs(X - x + 0.5) < n) & (np.abs(Y - y + 0.5) < n)
@@ -757,27 +717,6 @@
         plt.ylabel("ADUs")
         _, ylim = plt.ylim()
 
-<<<<<<< HEAD
-        if isinstance(aperture, int) or aperture is None:
-            if "apertures_radii" in self.xarray:
-                apertures = self.apertures_radii[:, 0]
-                if aperture is None:
-                    ap = apertures[self.aperture]
-                else:
-                    ap = apertures[aperture]
-        if isinstance(aperture, float):
-            ap = aperture
-        plt.xlim(0)
-        plt.text(ap, ylim, "APERTURE", ha="right", rotation="vertical", va="top")
-        plt.axvline(ap, c="k", alpha=0.1)
-        plt.axvspan(0, ap, color="0.9", alpha=0.1)
-
-        if "annulus_rin" in self:
-            if rin is None:
-                rin = self.annulus_rin.mean()
-            if rout is None:
-                rout = self.annulus_rout.mean()
-=======
         if "apertures_radii" in self and self.aperture != -1:
             apertures = self.apertures_radii[:, 0]
             aperture = apertures[self.aperture]
@@ -793,7 +732,6 @@
             plt.text(aperture, ylim, "APERTURE", ha="right", rotation="vertical", va="top")
             plt.axvline(aperture, c="k", alpha=0.1)
             plt.axvspan(0, aperture, color="0.9", alpha=0.1)
->>>>>>> e5a733fb
 
         if rin is not None:
             plt.axvline(rin, color="k", alpha=0.2)
@@ -804,7 +742,7 @@
                 plt.axvspan(rin, rout, color="0.9", alpha=0.2)
                 _ = plt.text(rout, ylim, "ANNULUS", ha="right", rotation="vertical", va="top")
 
-        n = np.max([np.max(radii), rout + 2 if rout else 0])
+        n = np.max([np.max(radii), rout +2 if rout else 0])
         plt.xlim(0, n)
 
         ax2 = plt.subplot(1, 5, (4, 5))
@@ -815,15 +753,13 @@
         plt.imshow(im, cmap="Greys_r", aspect="auto", origin="lower")
 
         plt.axis("off")
-        ax2.add_patch(plt.Circle((n, n), ap, ec='grey', fill=False, lw=2))
+        if aperture is not None:
+            ax2.add_patch(plt.Circle((n, n), aperture, ec='grey', fill=False, lw=2))
         if rin is not None:
             ax2.add_patch(plt.Circle((n, n), rin, ec='grey', fill=False, lw=2))
         if rout is not None:
             ax2.add_patch(plt.Circle((n, n), rout, ec='grey', fill=False, lw=2))
-        if star is None:
-            ax2.text(0.05, 0.05, f"{self.target}", fontsize=12, color="white", transform=ax2.transAxes)
-        else:
-            ax2.text(0.05, 0.05, f"{star}", fontsize=12, color="white", transform=ax2.transAxes)
+        ax2.text(0.05, 0.05, f"{star}", fontsize=12, color="white", transform=ax2.transAxes)
 
         plt.tight_layout()
 
