import pickle
from copy import deepcopy
from dataclasses import asdict, dataclass
from datetime import timedelta
from pathlib import Path
from typing import Optional, Union

import astropy.units as u
import matplotlib.pyplot as plt
import numpy as np
from astropy.coordinates import Angle, SkyCoord
from astropy.io import fits
from astropy.io.fits.hdu.base import _BaseHDU
from astropy.io.fits.header import Header
from astropy.nddata import Cutout2D as astopy_Cutout2D
from astropy.nddata import overlap_slices
from astropy.time import Time
from astropy.wcs import WCS
from astropy.wcs.wcs import WCS
from dateutil import parser as dparser
from matplotlib import gridspec

from prose import utils, viz
from prose.core.source import Sources
from prose.telescope import Telescope


@dataclass
class Image:
    """
    Image object containing image data and metadata

    This is a Python Data Class, so that most attributes described below can be used as
    keyword-arguments when instantiated
    """

    data: Optional[np.ndarray] = None
    """Image data"""

    metadata: Optional[dict] = None
    """Image metadata"""

    catalogs: Optional[dict] = None
    """Catalogs associated with the image contained in a dictionary of 
    pandas dataframes"""

    _sources: Optional[Union[Sources, dict]] = None

    origin: tuple = (0, 0)
    """Image origin"""

    discard: bool = False
    """Whether image as been discarded by a block"""

    computed: Optional[dict] = None
    """A dictionary containing any user and block-defined attributes"""

    header: Optional[Header] = None
    """FITS header associated with the image (optional)"""
    
    mask: np.ndarray = None ####EDIT

    _wcs = None

    def __post_init__(self):
        assert (
            isinstance(self.data, np.ndarray) or self.data is None
        ), f"data must be a np.ndarray, not {type(self.data)}"
        if self.metadata is None:
            self.metadata = {}
        if self.catalogs is None:
            self.catalogs = {}
        if self.computed is None:
            self.computed = {}
        if self.header is None:
            self.header = Header()
        if isinstance(self._sources, dict):
            self._sources = Sources(**self._sources)
        if self._sources is None:
            self._sources = Sources([])

    def __setattr__(self, name, value):
        if hasattr(self, name):
            super().__setattr__(name, value)
        else:
            if "computed" in self.__dict__:
                self.computed[name] = value
            else:
                super().__setattr__(name, value)

    def __getattr__(self, name):
        if "computed" not in self.__dict__:
            super.__getattr__(self, name)
        else:
            if name in self.computed:
                return self.computed[name]
            else:
                raise AttributeError(f"{name} cannot be interpreted as Image attribute")

    def copy(self, data=True):
        """Copy of image object

        Parameters
        ----------
        data : bool, optional
            whether to copy data, by default True

        Returns
        -------
        Image
            copied object
        """
        new_self = deepcopy(self)
        return new_self

    def __copy__(self):
        return self.copy()

    def show(
        self,
        cmap="Greys_r",
        ax=None,
        figsize=8,
        zscale=True,
        frame=False,
        contrast=0.1,
        sources=True,
        **kwargs,
    ):
        """Show image data

        Parameters
        ----------
        cmap : str, optional
            matplotlib colormap, by default "Greys_r"
        ax : subplot, optional
            matplotlbib Axes in which to plot, by default None
        figsize : tuple, optional
            matplotlib figure size if ax not sepcified, by default (10,10)
        stars : bool, optional
            whether to show ``Image.stars_coords``, by default None
        stars_labels : bool, optional
            whether top show stars indexes, by default True
        zscale : bool, optional
            whether to apply a z scale to plotted image data, by default False
        frame : bool, optional
            whether to show astronomical coordinates axes, by default False
        contrast : float, optional
            image contrast used in image scaling, by default 0.1
        ms: int
            stars markers size
        ft: int
            stars label font size

        See also
        --------
        show_cutout :
            Show a specific star cutout
        plot_catalog :
            Plot catalog stars on an image
        plot_circle :
            Plot circle with radius in astronomical units
        """
        if ax is None:
            if not isinstance(figsize, (list, tuple)):
                if isinstance(figsize, (float, int)):
                    figsize = (figsize, figsize)
                else:
                    raise TypeError("figsize must be tuple or list or float or int")
            fig = plt.figure(figsize=figsize)
            if frame:
                ax = fig.add_subplot(111, projection=self.wcs)
            else:
                ax = fig.add_subplot(111)

        if zscale is False:
            vmin = np.nanmedian(self.data)
            vmax = vmax = vmin * (1 + contrast) / (1 - contrast)
            _ = ax.imshow(
                self.data, cmap=cmap, origin="lower", vmin=vmin, vmax=vmax, **kwargs
            )
        else:
            _ = ax.imshow(
                utils.z_scale(self.data, contrast), cmap=cmap, origin="lower", **kwargs
            )

        if frame:
            overlay = ax.get_coords_overlay(self.wcs)
            overlay.grid(color="white", ls="dotted")
            overlay[0].set_axislabel("Right Ascension (J2000)")
            overlay[1].set_axislabel("Declination (J2000)")

        if sources:
            if self.sources is not None:
                self.sources.plot()

        ax.set_xlim(0, self.shape[1] - 1)
        ax.set_ylim(0, self.shape[0] - 1)
        self._wcs = None

    def _from_metadata_with_unit(self, name):
        unit_name = f"{name}_unit"
        value = self.metadata[name]
        unit = str_to_astropy_unit(self.metadata[unit_name])
        if name in ["ra", "dec"]:
            return Angle(value, unit).to(u.deg)
        if value is not None:
            return value * unit
        else:
            return None

    @property
    def shape(self):
        return np.array(self.data.shape)

    @property
    def ra(self):
        """Right-Ascension as an astropy Quantity"""
        return self._from_metadata_with_unit("ra")

    @property
    def dec(self):
        """Declination as an astropy Quantity"""
        return self._from_metadata_with_unit("dec")

    @property
    def exposure(self):
        """Exposure time as an astropy Quantity"""
        if "exposure" in self.metadata:
            return self._from_metadata_with_unit("exposure")
        else:
            return None

    @property
    def jd(self):
        return self.metadata["jd"]

    @property
    def pixel_scale(self):
        """Pixel scale (or plate scale) as an astropy Quantity"""
        return self._from_metadata_with_unit("pixel_scale")

    @property
    def filter(self):
        """Filter name"""
        return self.metadata["filter"]

    @property
    def fov(self):
        """RA-DEC field of view of the image in degrees

        Returns
        -------
        astropy.units Quantity
        """
        return np.array(self.shape)[::-1] * self.pixel_scale.to(u.deg)

    @property
    def date(self):
        """datetime of the observation

        Returns
        -------
        datetime.datetime
        """
        return dparser.parse(self.metadata["date"])

    @property
    def night_date(self):
        """date of the night when night started.

        Returns
        -------
        datetime.date
        """
        # TODO: do according to last astronomical twilight?
        return (self.date - timedelta(hours=15)).date()

    def set(self, name: str, value):
        """Set a computed value

        Parameters
        ----------
        name : str
            name of the computed value
        value : any
            value to set
        """
        self.computed[name] = value

    def get(self, name):
        return self.computed[name]

    @property
    def sources(self):
        """Image sources.

        Returns
        -------
        prose.core.source.Sources
        """
        return self._sources

    @sources.setter
    def sources(self, new_sources):
        if isinstance(new_sources, Sources):
            self._sources = new_sources
        else:
            self._sources = Sources(np.array(new_sources))

    def cutout(
        self,
        coords: Union[list, tuple, np.ndarray],
        shape: Union[int, tuple],
        wcs: bool = True,
        sources: bool = True,
        reset_index: bool = True,
    ):
        """Return a cutout Image instance.

        Parameters
        ----------
        coords : list, tuple, np.ndarray
            cutout center coordinates
        shape : tuple or int
            The shape of the cutouts to extract. If int, shape is (shape, shape)
        wcs : bool, optional
            whether to compute and include cutouts WCS (takes more time), by default True
        sources : bool, optional
            whether to compute and include cutouts sources, by default True
        reset_index: bool,
            whether to reset the sources indexes, by default True
        Returns
        -------
        Image
            Image instance with data and catalogs containing cutout data and sources
        """
        if isinstance(shape, (int, float)):
            shape = (shape, shape)

        if isinstance(coords, int):
            coords = self.sources.coords[coords]

        new_image = astopy_Cutout2D(
            self.data,
            coords,
            shape,
            wcs=self.wcs if wcs else None,
            fill_value=np.nan,
            mode="partial",
        )

        # get sources
        new_sources = []
        if sources:
            if len(self._sources) > 0:
                sources_in = np.all(
                    np.abs(self.sources.coords - coords) < np.array(shape)[::-1] / 2, 1
                )
                _sources = self._sources[sources_in]

                for s in _sources:
                    _s = s.copy()
                    _s.coords = _s.coords - coords + np.array(shape)[::-1] / 2
                    new_sources.append(_s)

        image = Image(new_image.data, deepcopy(self.metadata), deepcopy(self.computed))
        image._sources = Sources(new_sources)
        image.wcs = new_image.wcs
        image.origin = tuple(np.array(new_image.bbox_original).T[0][::-1])
        image.catalogs = deepcopy(self.catalogs)
        for name, catalog in image.catalogs.items():
            image.catalogs[name][["x", "y"]] -= coords - np.array(shape) / 2
            # xy = catalog[["x", "y"]].values
            # idxs = np.all((xy - coords / 2) < np.array(shape) / 2, 1)
            # image.catalogs[name] = catalog[idxs]

        if reset_index:
            for i, s in enumerate(image.sources):
                s.i = i

        return image

    @property
    def wcs(self):
        """astropy.wcs.WCS object associated with the FITS ``Image.header``."""
        if self._wcs is None:
            self._wcs = WCS(self.metadata.get("wcs", None))
        return self._wcs

    @wcs.setter
    def wcs(self, new_wcs):
        if new_wcs is not None:
            if isinstance(new_wcs, WCS):
                self.metadata["wcs"] = new_wcs.to_header().tostring()
                self._wcs = new_wcs

    @property
    def plate_solved(self):
        """Return whether the image is plate solved."""
        return self.wcs.has_celestial

    def writeto(self, destination: Union[str, Path]):
        """Write image to FITS file

        Parameters
        ----------
        destination : Union[str, Path]
            destination path
        """
        hdu = fits.PrimaryHDU(
            data=self.data, header=fits.Header(utils.clean_header(self.header))
        )
        hdu.writeto(destination, overwrite=True)

    @property
    def skycoord(self):
        """Astropy SkyCoord object based on header RAn, DEC."""
        return SkyCoord(self.ra, self.dec, frame="icrs")

    def plot_catalog(self, name, color="y", label=False, n=100000):
        """Plot catalog stars

        must be over :py:class:`Image.show` or :py:class:`Image.show_cutout` plot

        Parameters
        ----------
        name : str
            catalog name as stored in :py:class:Image.catalog`
        color : str, optional
            color of stars markers, by default "y"
        label : bool, optional
            whether to show stars catalogs ids, by default False
        n : int, optional
            number of brightest catalog stars to show, by default 100000
        """
        assert (
            name in self.catalogs
        ), f"Catalog '{name}' not present, consider using ..."
        x, y = self.catalogs[name][["x", "y"]].values.T
        labels = self.catalogs[name]["id"].values if label else None
        viz.plot_marks(x, y, labels, color=color)

    def plot_model(self, data, figsize=(5, 5), cmap=None, c="C0", contour=False):
        plt.figure(figsize=figsize)
        axes = gridspec.GridSpec(2, 2, width_ratios=[9, 2], height_ratios=[2, 9])
        axes.update(wspace=0, hspace=0)

        # axtt = plt.subplot(gs[1, 1])
        ax = plt.subplot(axes[1, 0])
        axr = plt.subplot(axes[1, 1], sharey=ax)
        axt = plt.subplot(axes[0, 0], sharex=ax)

        ax.imshow(self.data, alpha=1, cmap=cmap, origin="lower")
        if contour:
            ax.contour(data, colors="w", alpha=0.7)

        x, y = np.indices(data.shape)

        axt.plot(y[0], np.mean(self.data, axis=0), c=c, label="data")
        axt.plot(y[0], np.mean(data, axis=0), "--", c="k", label="model")
        axt.axis("off")
        axt.legend()

        axr.plot(np.mean(self.data, axis=1), y[0], c=c)
        axr.plot(np.mean(data, axis=1), y[0], "--", c="k")
        axr.axis("off")

    def asdict(self, image_dtype="int16", low_data=True):
        im_dict = asdict(self.copy())
        if low_data:
            im_dict["data"] = utils.z_scale(im_dict["data"]) * (2**7 - 1)
            image_dtype = "int8"
        im_dict["data"] = im_dict["data"].astype(image_dtype)
        return im_dict

    def save(self, filepath, image_dtype="int16", low_data=True):
        with open(filepath, "wb") as f:
            pickle.dump(self.asdict(image_dtype=image_dtype, low_data=low_data), f)

    @classmethod
    def load(cls, filepath):
        return cls(**pickle.load(open(filepath, "rb")))

    def symetric_profile(self, source, binn=1.0):
        x, y = source.coords
        Y, X = np.indices(self.shape)
        radii = (np.sqrt((X - x) ** 2 + (Y - y) ** 2)).flatten()
        d, values = self.profile(radii)
        idxs = utils.index_binning(d, binn)
        mean = lambda x: np.array([np.mean(x[i]) for i in idxs])
        return mean(d), mean(values)

    def profile(self, d):
        idxs = np.argsort(d)
        _d = d[idxs]
        pixels = self.data.flatten()
        pixels = pixels[idxs]

        return _d, pixels

    def data_cutouts(
        self, sources: Union[np.ndarray, Sources], shape: Union[int, tuple]
    ) -> np.ndarray:
        """Extract cutouts from image.

        Parameters
        ----------
        sources : Union[np.ndarray, Sources]
            Coordinates (or Sources) of the cutouts centers
        shape : Union[int, tuple]
            Shape of the cutouts

        Returns
        -------
        np.ndarray
            cutouts
        """
        if isinstance(sources, Sources):
            sources = sources.coords

        if isinstance(shape, int):
            shape = (shape, shape)

        cutouts = []
        for x, y in sources:
            c = np.zeros(shape)
            large, small = overlap_slices(self.shape, shape, (y, x))
            c[small] = self.data[large]
            cutouts.append(c)

        return np.array(cutouts)

    def major_profile(self, source, binn=1.0, debug=False):
        p1 = source.coords[:, None, None]
        p2 = (source.vertexes[0])[:, None, None]
        Y, X = np.indices(self.data.shape)
        p3 = np.array([X, Y])

        # projection
        # https://stackoverflow.com/questions/61341712/calculate-projected-point-location-x-y-on-given-line-startx-y-endx-y
        l2 = np.sum((p1 - p2) ** 2)
        assert l2 != 0, "p1 and p2 are the same points"
        distances = np.sum((p3 - p1) * (p2 - p1), 0) / np.sqrt(l2)
        flat_distance = distances.flatten()
        idxs = utils.index_binning(flat_distance, binn)
        distance = np.array([flat_distance[i].mean() for i in idxs])
        values = np.array([np.nanmax(self.data.flatten()[i]) for i in idxs])

        if debug:
            D = np.zeros(self.data.flatten().shape)
            for i, j in enumerate(idxs):
                D[j] = i
            plt.figure()
            plt.imshow(np.reshape(D, self.shape), origin="lower")

        return distance, values

    @property
    def label(self):
        """A conveniant {Telescope}_{Date}_{Object}_{Filter} string

        Returns
        -------
        str
        """
        return "_".join(
            [
                self.metadata["telescope"],
                self.night_date.strftime("%Y%m%d"),
                self.metadata["object"],
                self.filter,
            ]
        )


def str_to_astropy_unit(unit_string):
    return u.__dict__[unit_string]


def FITSImage(
    filepath_or_hdu: Union[str, Path, _BaseHDU],
    verbose: bool = False,
    load_units: bool = True,
    load_data: bool = True,
    telescope: Telescope = None,
):
    """Create an image from a FITS file

    Parameters
    ----------
    filepath_or_hdu : str
        path of fits file of HDU object
    verbose : bool, optional
        whether to be verbose, by default False
    load_units : bool, optional
        whether to load metadata units, by default True
    load_data : bool, optional
        whether to load image data, by default True

    Returns
    -------
    :py:class:`~prose.Image`
    """
    if isinstance(filepath_or_hdu, (str, Path)):
        values = fits.getdata(filepath_or_hdu).astype(float) if load_data else None
        header = fits.getheader(filepath_or_hdu)
        path = filepath_or_hdu
    elif issubclass(type(filepath_or_hdu), _BaseHDU):
        values = filepath_or_hdu.data
        header = filepath_or_hdu.header
        path = None
    else:
        raise ValueError("filepath must be a str")

    if telescope is None:
        telescope = Telescope.from_names(
            header.get("INSTRUME", ""), header.get("TELESCOP", ""), verbose=verbose
        )

    metadata = {
        "telescope": telescope.name,
        "exposure": header.get(telescope.keyword_exposure_time, None),
        "ra": header.get(telescope.keyword_ra, None),
        "dec": header.get(telescope.keyword_dec, None),
        "filter": header.get(telescope.keyword_filter, None),
        "date": telescope.date(header).isoformat(),
        "jd": header.get(telescope.keyword_jd, None),
        "object": header.get(telescope.keyword_object, None),
        "pixel_scale": telescope.pixel_scale,
        "overscan": telescope.trimming[::-1],
        "path": path,
        "dimensions": (header.get("NAXIS1", 1), header.get("NAXIS2", 1)),
        "type": telescope.image_type(header),
    }

    if load_units:
        metadata.update(
            {
                "exposure_unit": "s",
                "ra_unit": telescope.ra_unit,
                "dec_unit": telescope.dec_unit,
                "jd_scale": telescope.jd_scale,
                "pixel_scale_unit": "arcsec",
            }
        )

    image = Image(values, metadata, {})
    if image.metadata["jd"] is None:
        image.metadata["jd"] = Time(image.date).jd
<<<<<<< HEAD
    image.fits_header = header
    image.header = header ### EDIT
=======
    image.header = header
>>>>>>> 4167edf7
    image.wcs = WCS(header)
    image.telescope = telescope

    return image


class Buffer:
    def __init__(self, size: int, loader: callable = None):
        """Object to load and access adjacent items in a list

        Parameters
        ----------
        size : int
            number of items accessible
        loader : callable, optional
            a function that load an item in the buffer, by default None corresponding
            to lambda x: x

        Example
        -------
        .. code-block:: python

            from prose.core.image import Buffer
            import numpy as np

            # items to be loaded in the buffer
            init = np.arange(0, 10)

            # create and initialize
            buffer = Buffer(size=3)
            buffer.init(init)

            for buffer in buffer:
                print(buffer.previous, buffer.current, buffer.next)

        .. code-block:: text

            None 0 1
            0 1 2
            1 2 3
            2 3 4
            3 4 5
            4 5 6
            5 6 7
            6 7 8
            7 8 9
            8 9 None

        """
        assert size % 2 == 1, "size must be odd"
        self.mid_index = int((size - 1) // 2)
        self.items = [None] * max(size, 1)
        if loader is None:
            loader = lambda item: item
        self.loader = loader
        self.queue = None  # items to be loaded

    def __len__(self):
        return len(self.items)

    def __getitem__(self, i: int):
        """Get item by index relative to current

        Parameters
        ----------
        i : int
            index

        Returns
        -------
        Image or None
            images[current + i]
        """
        return self.items[self.mid_index + i]

    def __setitem__(self, i: int, item: Image):
        self.items[self.mid_index + i] = item

    def append(self, item):
        """Add an item to the buffer (and delete last)

        Parameters
        ----------
        item : any
            item to be loaded
        """
        last_item = self.items.pop(0)
        del last_item
        self.items.append(item)

    def init(self, items):
        """Prepare items to be loaded in the buffer.

        The first items are loaded with the :code:`Buffer.loader` function

        Parameters
        ----------
        items : list
            items to be loaded in the buffer
        """
        for item in items[: self.mid_index]:
            self.append(self.loader(item))
        self.queue = [*items[self.mid_index :], *[None] * self.mid_index]

    def __iter__(self):
        for item in self.queue:
            self.append(self.loader(item))
            yield self

    def sub(self, size, offset):
        pass

    @property
    def previous(self):
        return self[-1]

    @property
    def current(self):
        return self[0]

    @property
    def next(self):
        return self[1]<|MERGE_RESOLUTION|>--- conflicted
+++ resolved
@@ -648,12 +648,7 @@
     image = Image(values, metadata, {})
     if image.metadata["jd"] is None:
         image.metadata["jd"] = Time(image.date).jd
-<<<<<<< HEAD
-    image.fits_header = header
-    image.header = header ### EDIT
-=======
     image.header = header
->>>>>>> 4167edf7
     image.wcs = WCS(header)
     image.telescope = telescope
 
