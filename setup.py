from pathlib import Path
from setuptools import find_packages, setup

HERE = Path(__file__).parent
README = (HERE / "README.md").read_text()

setup(
<<<<<<< HEAD
    fname="prose",
=======
    name="prose",
>>>>>>> fcec62b5
    version="1.0.0",
    author="Lionel J. Garcia",
    description="Reduction and analysis of FITS telescope observations",
    packages=find_packages("prose"),
    package_dir={"": "prose"},
    license="MIT",
    url="https://github.com/lgrcia/prose",
    # entry_points="""
    #     [console_scripts]
    #     prose=main:cli
    # """,
    long_description=README,
    long_description_content_type="text/markdown",
    install_requires=[
        "numpy",
        "scipy",
        "astropy",
        "matplotlib",
        "colorama",
        "scikit-image",
        "pandas>=1.1",
        "tqdm",
        "astroalign",
        "photutils",
        "astroquery",
        "pyyaml",
        "tabulate",
        "requests",
        "imageio",
        "sep",
        "xarray",
        "numba",
        "netcdf4",
        "celerite2",
        "jinja2",
        "tensorflow",
    ],
    extras_require={
        'docs': [
            "sphinx",
            "nbsphinx",
            "jupyter-sphinx",
            "sphinx_rtd_theme",
            "sphinx-copybutton",        
            "docutils",
            "jupyterlab",
            "twine",
        ]
    },
    zip_safe=True,
    classifiers=[
        "Programming Language :: Python :: 3",
        "License :: OSI Approved :: MIT License",
        "Operating System :: OS Independent",
    ],
)<|MERGE_RESOLUTION|>--- conflicted
+++ resolved
@@ -5,11 +5,7 @@
 README = (HERE / "README.md").read_text()
 
 setup(
-<<<<<<< HEAD
-    fname="prose",
-=======
     name="prose",
->>>>>>> fcec62b5
     version="1.0.0",
     author="Lionel J. Garcia",
     description="Reduction and analysis of FITS telescope observations",
